#!/usr/bin/env python

#Copyright (C) 2011 by Benedict Paten (benedictpaten@gmail.com)
#
#Permission is hereby granted, free of charge, to any person obtaining a copy
#of this software and associated documentation files (the "Software"), to deal
#in the Software without restriction, including without limitation the rights
#to use, copy, modify, merge, publish, distribute, sublicense, and/or sell
#copies of the Software, and to permit persons to whom the Software is
#furnished to do so, subject to the following conditions:
#
#The above copyright notice and this permission notice shall be included in
#all copies or substantial portions of the Software.
#
#THE SOFTWARE IS PROVIDED "AS IS", WITHOUT WARRANTY OF ANY KIND, EXPRESS OR
#IMPLIED, INCLUDING BUT NOT LIMITED TO THE WARRANTIES OF MERCHANTABILITY,
#FITNESS FOR A PARTICULAR PURPOSE AND NONINFRINGEMENT. IN NO EVENT SHALL THE
#AUTHORS OR COPYRIGHT HOLDERS BE LIABLE FOR ANY CLAIM, DAMAGES OR OTHER
#LIABILITY, WHETHER IN AN ACTION OF CONTRACT, TORT OR OTHERWISE, ARISING FROM,
#OUT OF OR IN CONNECTION WITH THE SOFTWARE OR THE USE OR OTHER DEALINGS IN
#THE SOFTWARE.

"""The master component (of a master slave pattern) for a job manager used by 
sontrace programs (cactus etc) for running hierarchical trees of jobs on the 
cluster.

Takes a crash-only philosophy so that any part of the process can be failed 
and then restarted at will (see the accompanying tests).
"""

import os
import sys
import os.path 
import xml.etree.cElementTree as ET
import time
import shutil
from collections import deque
#from threading import Thread, Queue
from multiprocessing import Process, JoinableQueue

from job import Job, readJob, getJobFileName, getJobStatsFileName
from sonLib.bioio import logger, getTotalCpuTime
from sonLib.bioio import logFile
from sonLib.bioio import system
from jobTree.src.bioio import workflowRootPath
from sonLib.bioio import TempFileTree

def getEnvironmentFileName(jobTreePath):
    return os.path.join(jobTreePath, "environ.pickle")

def getJobFileDirName(jobTreePath):
    return os.path.join(jobTreePath, "jobs")

def getStatsFileName(jobTreePath):
    return os.path.join(jobTreePath, "stats.xml")

def getParasolResultsFileName(jobTreePath):
    return os.path.join(jobTreePath, "results.txt")

def getConfigFileName(jobTreePath):
    return os.path.join(jobTreePath, "config.xml")
    
class JobRemover:
    """Class asynchronously deletes jobs
    """
    def __init__(self, config):
        self.inputQueue = JoinableQueue()
        
        def jobDeleter(inputQueue, makeStats, statsFile, fileTreeFile):
            #Designed to not share any state bar the queue and two strings
            fileTree = TempFileTree(fileTreeFile) #only use for deletions, so okay
            if makeStats:
                statsFileHandle = open(statsFile, 'ab')
                while True:
                    globalTempDir = inputQueue.get()
                    jobStatsFile = getJobStatsFileName(globalTempDir)
                    fH = open(jobStatsFile,'rb')
                    shutil.copyfileobj(fH, statsFileHandle)
                    fH.close()
                    os.remove(jobStatsFile)
                    os.remove(getJobFileName(globalTempDir))
                    fileTree.destroyTempDir(globalTempDir)
                    statsFileHandle.flush()
                    inputQueue.task_done()
            else:
                while True:
                    globalTempDir = inputQueue.get()
                    os.remove(getJobFileName(globalTempDir))
                    fileTree.destroyTempDir(globalTempDir)
                    inputQueue.task_done()
                    
        #return
   
        self.worker = Process(target=jobDeleter, 
                              args=(self.inputQueue, config.attrib.has_key("stats"), 
                                    getStatsFileName(config.attrib["job_tree"]), 
                                    getJobFileDirName(config.attrib["job_tree"])))
        #worker.setDaemon(True)
        self.worker.start()
    
    def deleteJob(self, job):
        self.inputQueue.put(job.getGlobalTempDirName())
    
    def deleteJobs(self, jobs):
        for job in jobs:
            self.deleteJob(job.getGlobalTempDirName())
            
    def join(self):
        self.inputQueue.join()
        self.worker.terminate()
    
def writeJob(job, noCheckPoints=False):
    """Writes a single job to file
    """
    if noCheckPoints: #This avoids the expense of atomic updates
        job.write(job.getJobFileName())
    else:
        tempJobFileName = job.getJobFileName() + ".tmp"
        job.write(tempJobFileName)
        os.rename(tempJobFileName, job.getJobFileName())

def writeJobs(jobs, noCheckPoints=False):
    """Writes a list of jobs to file, ensuring that the previous
    state is maintained until after the write is complete
    """
    if noCheckPoints: #This avoids the expense of atomic updates
        for job in jobs:
            job.write(job.getJobFileName())
        return
    
    if len(jobs) == 0:
        return
    assert len(set(jobs)) == len(jobs)
    #Create a unique updating name using the first file in the list
    fileName = jobs[0].getJobFileName()
    updatingFile = fileName + ".updating"
    
    #The existence of the the updating file signals we are in the process of creating an update to the state of the files
    assert not os.path.isfile(updatingFile)
    fileHandle = open(updatingFile, 'w')
    fileHandle.write(" ".join([ job.getJobFileName() + ".new" for job in jobs ]))
    fileHandle.close()
    
    #Update the current files.
    for job in jobs:
        newFileName = job.getJobFileName() + ".new"
        assert not os.path.isfile(newFileName)
        job.write(newFileName)
       
    os.remove(updatingFile) #Remove the updating file, now the new files represent the valid state
    
    for job in jobs:
        if os.path.isfile(job.getJobFileName()):
            os.remove(job.getJobFileName())
        os.rename(job.getJobFileName() + ".new", job.getJobFileName())

class JobBatcher:
    """Class works with jobBatcherWorker to submit jobs to the batch system.
    """
    def __init__(self, config, batchSystem):
        self.maxCpus = int(config.attrib["max_jobs"])
        self.jobTree = config.attrib["job_tree"]
        self.jobIDsToJobsHash = {}
        self.batchSystem = batchSystem
        self.jobsIssued = 0
        self.jobTreeSlavePath = os.path.join(workflowRootPath(), "bin", "jobTreeSlave")
        self.rootPath = os.path.split(workflowRootPath())[0]
        
    def issueJob(self, job):
        """Add a job to the queue of jobs
        """
        self.jobsIssued += 1
        memory, cpu = job.getNextFollowOnCommandToIssue()[1:]
        if cpu > self.maxCpus:
            raise RuntimeError("Requesting more cpus than available. Requested: %s, Available: %s" % (cpu, self.maxCpus))
        jobFile = job.getJobFileName()
        jobCommand = "%s -E %s %s %s %s" % (sys.executable, self.jobTreeSlavePath, self.rootPath, self.jobTree, jobFile)
        jobID = self.batchSystem.issueJob(jobCommand, memory, cpu)
        self.jobIDsToJobsHash[jobID] = jobFile
        logger.debug("Issued the job: %s with job id: %i and cpus: %i" % (jobFile, jobID, cpu))
    
    def issueJobs(self, jobs):
        """Add a list of jobs
        """
        for job in jobs:
            self.issueJob(job)
    
    def getNumberOfJobsIssued(self):
        """Gets number of jobs that have been added by issueJob(s) and not removed by removeJobID
        """
        assert self.jobsIssued >= 0
        return self.jobsIssued
    
    def getJob(self, jobID):
        """Gets the job file associated the a given id
        """
        return self.jobIDsToJobsHash[jobID]
    
    def hasJob(self, jobID):
        """Returns true if the jobID is in the list of jobs.
        """
        return self.jobIDsToJobsHash.has_key(jobID)
        
    def getJobIDs(self):
        """Gets the set of jobs currently issued.
        """
        return self.jobIDsToJobsHash.keys()
    
    def removeJobID(self, jobID):
        """Removes a job from the jobBatcher.
        """
        assert jobID in self.jobIDsToJobsHash
        self.jobsIssued -= 1
        jobFile = self.jobIDsToJobsHash.pop(jobID)
        return jobFile
    
def fixJobsList(config, jobFiles):
    """Traverses through and finds any .old files, using there saved state to recover a 
    valid state of the job tree.
    """
    for updatingFileName in jobFiles[:]:
        if ".updating" == updatingFileName[-9:]: #Things crashed while the state was updating, so we should remove the 'updating' and '.new' files
            fileHandle = open(updatingFileName, 'r')
            for fileName in fileHandle.readline().split():
                if os.path.isfile(fileName):
                    config.attrib["job_file_tree"].destroyTempFile(fileName)
                    jobFiles.remove(fileName)
            fileHandle.close()
            config.attrib["job_file_tree"].destroyTempFile(updatingFileName)
            jobFiles.remove(updatingFileName)
    
    for fileName in jobFiles[:]: #Else any '.new' files will be switched in place of the original file. 
        if fileName[-4:] == '.new':
            originalFileName = fileName[:-4]
            os.rename(fileName, originalFileName)
            jobFiles.remove(fileName)
            if originalFileName not in jobFiles:
                jobFiles.append(originalFileName)
            logger.critical("Fixing the file: %s from %s" % (originalFileName, fileName))

def restartFailedJobs(config, jobFiles):
    """Traverses through the file tree and resets the restart count of all jobs.
    """
    for absFileName in jobFiles:
        if os.path.isfile(absFileName):
            job = readJob(absFileName)
            logger.info("Restarting job: %s" % job.getJobFileName())
            job.setRemainingRetryCount(int(config.attrib["retry_count"]))
            if job.getColour() == Job.red:
                job.setColour(Job.grey)
            writeJob(job)
    
def reportJobLogFile(job):
    logger.critical("The log file of the job")
    if os.path.exists(job.getLogFileName()):
        logFile(job.getLogFileName(), logger.critical)
    else:
        logger.critical("Log file does not exist: %s" % job.getLogFileName())

def processFinishedJob(jobID, resultStatus, updatedJobFiles, jobBatcher):
    """Function reads a processed job file and updates it state.
    """
    jobFile = jobBatcher.removeJobID(jobID)
    
    updatingFileIsPresent = os.path.isfile(jobFile + ".updating")
    newFileIsPresent = os.path.isfile(jobFile + ".new")
    
    if resultStatus == 0 and updatingFileIsPresent:
        logger.critical("Despite the batch system claiming success there is an .updating file present: %s", jobFile + ".updating")
        
    if resultStatus == 0 and newFileIsPresent:
        logger.critical("Despite the batch system claiming success there is a .new file present: %s", jobFile + ".new")

    if resultStatus != 0 or newFileIsPresent or updatingFileIsPresent: #Job not successful according to batchsystem, or according to the existance of a .new or .updating file
        if updatingFileIsPresent: #The job failed while attempting to write the job file.
            logger.critical("There was an .updating file for the crashed job: %s" % jobFile)
            if os.path.isfile(jobFile + ".new"): #The job failed while writing the updated job file.
                logger.critical("There was an .new file for the crashed job: %s" % jobFile)
                os.remove(jobFile + ".new") #The existance of the .updating file means it wasn't complete
            os.remove(jobFile + ".updating") #Delete second the updating file second to preserve a correct state
            assert os.path.isfile(jobFile)
            job = readJob(jobFile) #The original must still be there.
            reportJobLogFile(job)
            assert job.getNumberOfChildCommandsToIssue() == 0 #The original can not reflect the end state of the job.
            assert job.getCompletedChildCount() == job.getIssuedChildCount()
            job.setColour(Job.red) #It failed, so we mark it so and continue.
            writeJob(job)
            logger.critical("We've reverted to the original job file and marked it as failed: %s" % jobFile)
        else:
            if newFileIsPresent: #The job was not properly updated before crashing
                logger.critical("There is a valid .new file %s" % jobFile)
                if os.path.isfile(jobFile):
                    os.remove(jobFile)
                os.rename(jobFile + ".new", jobFile)
                job = readJob(jobFile)
                reportJobLogFile(job)
                if job.getColour() == Job.grey: #The job failed while preparing to run another job on the slave
                    assert job.getNumberOfChildCommandsToIssue() == 0 #File 
                    job.setColour(Job.red)
                    writeJob(job)
                assert job.getColour() in (Job.black, Job.red)
            else:
                logger.critical("There was no valid .new file %s" % jobFile)
                assert os.path.isfile(jobFile)
                job = readJob(jobFile) #The job may have failed before or after creating this file, we check the state.
                reportJobLogFile(job)
                if job.getColour() == Job.black: #The job completed okay, so we'll keep it
                    logger.critical("Despite the batch system job failing, the job appears to have completed okay")
                else:
                    assert job.getColour() in (Job.grey, Job.red)
                    assert job.getNumberOfChildCommandsToIssue() == 0 
                    assert job.getCompletedChildCount() == job.getIssuedChildCount()
                    if job.getColour() == Job.grey:
                        job.setColour(Job.red)
                        writeJob(job)
                    logger.critical("We've reverted to the original job file and marked it as failed: %s" % jobFile)
    else:
        job = readJob(jobFile)

    assert job not in updatedJobFiles
    updatedJobFiles.add(job) #Now we know the job is done we can add it to the list of updated job files
    logger.debug("Added job: %s to active jobs" % jobFile)
    
def killJobs(jobsToKill, updatedJobFiles, jobBatcher, batchSystem):
    """Kills the given set of jobs and then sends them for processing
    """
    if len(jobsToKill) > 0:
        batchSystem.killJobs(jobsToKill)
        for jobID in jobsToKill:
            processFinishedJob(jobID, 1, updatedJobFiles, jobBatcher)

def reissueOverLongJobs(updatedJobFiles, jobBatcher, config, batchSystem):
    """Check each issued job - if it is running for longer than desirable.. issue a kill instruction.
    Wait for the job to die then we pass the job to processFinishedJob.
    """
    maxJobDuration = float(config.attrib["max_job_duration"])
    idealJobTime = float(config.attrib["job_time"])
    if maxJobDuration < idealJobTime * 10:
        logger.info("The max job duration is less than 10 times the ideal the job time, so I'm setting it to the ideal job time, sorry, but I don't want to crash your jobs because of limitations in jobTree ")
        maxJobDuration = idealJobTime * 10
    jobsToKill = []
    if maxJobDuration < 10000000: #We won't both doing anything is the rescue time is more than 16 weeks.
        runningJobs = batchSystem.getRunningJobIDs()
        for jobID in runningJobs.keys():
            if runningJobs[jobID] > maxJobDuration:
                logger.critical("The job: %s has been running for: %s seconds, more than the max job duration: %s, we'll kill it" % \
                            (jobBatcher.getJob(jobID), str(runningJobs[jobID]), str(maxJobDuration)))
                jobsToKill.append(jobID)
        killJobs(jobsToKill, updatedJobFiles, jobBatcher, batchSystem)

reissueMissingJobs_missingHash = {} #Hash to store number of observed misses
def reissueMissingJobs(updatedJobFiles, jobBatcher, batchSystem, killAfterNTimesMissing=3):
    """Check all the current job ids are in the list of currently running batch system jobs. 
    If a job is missing, we mark it as so, if it is missing for a number of runs of 
    this function (say 10).. then we try deleting the job (though its probably lost), we wait
    then we pass the job to processFinishedJob.
    """
    runningJobs = set(batchSystem.getIssuedJobIDs())
    jobIDsSet = set(jobBatcher.getJobIDs())
    #Clean up the reissueMissingJobs_missingHash hash
    missingJobIDsSet = set(reissueMissingJobs_missingHash.keys())
    for jobID in missingJobIDsSet.difference(jobIDsSet):
        reissueMissingJobs_missingHash.pop(jobID)
    assert runningJobs.issubset(jobIDsSet) #Assert checks we have no unexpected jobs running
    jobsToKill = []
    for jobID in set(jobIDsSet.difference(runningJobs)):
        jobFile = jobBatcher.getJob(jobID)
        if reissueMissingJobs_missingHash.has_key(jobID):
            reissueMissingJobs_missingHash[jobID] = reissueMissingJobs_missingHash[jobID]+1
        else:
            reissueMissingJobs_missingHash[jobID] = 1
        timesMissing = reissueMissingJobs_missingHash[jobID]
        logger.critical("Job %s with id %i is missing for the %i time" % (jobFile, jobID, timesMissing))
        if timesMissing == killAfterNTimesMissing:
            reissueMissingJobs_missingHash.pop(jobID)
            jobsToKill.append(jobID)
    killJobs(jobsToKill, updatedJobFiles, jobBatcher, batchSystem)
    return len(reissueMissingJobs_missingHash) == 0 #We use this to inform if there are missing jobs
    
def mainLoop(config, batchSystem):
    """This is the main loop from which jobs are issued and processed.
    """
    rescueJobsFrequency = float(config.attrib["rescue_jobs_frequency"])
    maxJobDuration = float(config.attrib["max_job_duration"])
    assert maxJobDuration >= 0
    logger.info("Got parameters,rescue jobs frequency: %s max job duration: %s" % \
                (rescueJobsFrequency, maxJobDuration))
    
    #Kill any jobs on the batch system queue from the last time.
    assert len(batchSystem.getIssuedJobIDs()) == 0 #Batch system must start with no active jobs!
    logger.info("Checked batch system has no running jobs and no updated jobs")
    
    jobFiles = []
    for globalTempDir in config.attrib["job_file_tree"].listFiles():
        assert os.path.isdir(globalTempDir)
        for tempFile in os.listdir(globalTempDir):
            if "job.xml" == tempFile[:7]:
                jobFiles.append(os.path.join(globalTempDir, tempFile))
    logger.info("Got a list of job files")
    
    #Repair the job tree using any .old files
    fixJobsList(config, jobFiles)
    logger.info("Fixed the job files using any .old files")
    
    #Get jobs that were running, or that had failed reset to 'grey' status
    restartFailedJobs(config, jobFiles)
    logger.info("Reworked failed jobs")
    
    openParentsHash = {} #Parents that are already in memory, saves loading and reloading
    updatedJobFiles = set() #Jobs whose status needs updating, either because they have finished, or because they need to be started.
    for jobFile in jobFiles:
        job = readJob(jobFile)
        if job.getColour() == Job.blue:
            openParentsHash[job.getJobFileName()] = job
        else:
            updatedJobFiles.add(job)
    logger.info("Got the active (non blue) job files")
    
    totalJobFiles = len(jobFiles) #Total number of job files we have.
    jobBatcher = JobBatcher(config, batchSystem)
    
    idealJobTime = float(config.attrib["job_time"]) 
    assert idealJobTime > 0.0
    
    reportAllJobLogFiles = config.attrib.has_key("reportAllJobLogFiles")
    
    stats = config.attrib.has_key("stats")
    if stats:
        startTime = time.time()
        startClock = getTotalCpuTime()
        
    timeSinceJobsLastRescued = time.time() #Sets up the timing of the job rescuing method
    
    noCheckPoints = config.attrib.has_key("no_check_points") #Switch off most checkpointing
    
    jobRemover = JobRemover(config) #Process for deleting jobs
    
    logger.info("Starting the main loop")
    while True: 
        if len(updatedJobFiles) > 0:
            logger.debug("Built the jobs list, currently have %i job files, %i jobs to update and %i jobs currently issued" % (totalJobFiles, len(updatedJobFiles), jobBatcher.getNumberOfJobsIssued()))
        
        for job in list(updatedJobFiles):
            updatedJobFiles.remove(job)
            assert job.getColour() != Job.blue
            
            def reissueJob(job):
                #Reset the log files for the job.
                assert job.getColour() == Job.grey
                jobBatcher.issueJob(job)
                
            def makeGreyAndReissueJob(job):
                job.setColour(Job.grey)
                writeJob(job, noCheckPoints=noCheckPoints)
                reissueJob(job)
            
            if job.getColour() == Job.grey: #Get ready to start the job, should only happen when restarting from failure or with first job
                reissueJob(job)
            elif job.getColour() == Job.black: #Job has finished okay
                logger.debug("Job: %s has finished okay" % job.getJobFileName())
                if reportAllJobLogFiles:
                    reportJobLogFile(job)
                #Messages
                for message in job.removeMessages():
                    logger.critical("Received the following message from job: %s" % message)
                childCount = job.getIssuedChildCount()
                blackChildCount = job.getCompletedChildCount()
                assert childCount == blackChildCount #Has no currently running child jobs
                #Launch any unborn children
                unbornChildren = job.removeChildrenToIssue()
                assert job.getNumberOfChildCommandsToIssue() == 0
                if len(unbornChildren) > 0: #unbornChild != None: #We must give birth to the unborn children
                    logger.debug("Job: %s has %i children to schedule" % (job.getJobFileName(), len(unbornChildren)))
                    newChildren = []
                    for unbornCommand, unbornMemory, unbornCpu in unbornChildren:
                        newJob = Job(unbornCommand, unbornMemory, unbornCpu, job.getJobFileName(), config)
                        totalJobFiles += 1
                        newChildren.append(newJob)
                    job.setIssuedChildCount(childCount + len(newChildren))
                    job.setColour(Job.blue) #Blue - has children running.
                    assert job.getJobFileName() not in openParentsHash
                    openParentsHash[job.getJobFileName()] = job
                    if noCheckPoints:
                        writeJobs(newChildren, noCheckPoints=True) #In this case only the children need be written
                    else:
                        writeJobs([ job ] + newChildren, noCheckPoints=False) #Check point, including the parent
                    jobBatcher.issueJobs(newChildren)
                    
<<<<<<< HEAD
                elif job.getNumberOfFollowOnCommandsToIssue() != 0: #Has another job
                    logger.debug("Job: %s has a new command that we can now issue" % job.getJobFileName())
                    ##Reset the job run info
                    job.setRemainingRetryCount(int(config.attrib["retry_count"]))
                    makeGreyAndReissueJob(job)
=======
                elif len(job.find("followOns").findall("followOn")) != 0: #Has another job
                    followOn = job.find("followOns").findall("followOn")[-1]
                    if followOn.attrib["command"] == "": #Was a stub job
                        job.find("followOns").remove(followOn)
                        updatedJobFiles.add(job)
                        logger.debug("Filtering out stub job")
                    else:
                        logger.debug("Job: %s has a new command that we can now issue" % getJobFileName(job))
                        ##Reset the job run info
                        job.attrib["remaining_retry_count"] = config.attrib["retry_count"]
                        makeGreyAndReissueJob(job)
>>>>>>> 096d1eed
                    
                else: #Job has finished, so we can defer to any parent
                    logger.debug("Job: %s is now dead" % job.getJobFileName())
                    if job.getParentJobFile() != None:
                        assert openParentsHash.has_key(job.getParentJobFile())
                        parent = openParentsHash[job.getParentJobFile()]
                        assert job.getParentJobFile() != job.getJobFileName()
                        assert parent.getColour() == Job.blue
                        assert parent.getCompletedChildCount() < parent.getIssuedChildCount()
                        job.setColour(Job.dead)
                        parent.setCompletedChildCount(parent.getCompletedChildCount()+1)
                        if parent.getIssuedChildCount() == parent.getCompletedChildCount():
                            parent.setColour(Job.black)
                            assert parent.getJobFileName() not in updatedJobFiles
                            updatedJobFiles.add(parent)
                            openParentsHash.pop(job.getParentJobFile())
                        if not noCheckPoints: #If no checkpoint then this is all unneccesary 
                            writeJobs([ parent, job ], noCheckPoints=False)
                    #Else if no parent then we're at the end at we need not check point further
                    totalJobFiles -= 1
                    jobRemover.deleteJob(job)
                         
            elif job.getColour() == Job.red: #Job failed
                logger.critical("Job: %s failed" % job.getJobFileName())
                reportJobLogFile(job)
                #Checks
                assert job.getNumberOfChildCommandsToIssue() == 0
                assert job.getIssuedChildCount() == job.getCompletedChildCount()
                
                remainingRetryCount = job.getRemainingRetryCount()
                if remainingRetryCount > 0: #Give it another try, maybe there is a bad node somewhere
                    job.setRemainingRetryCount(job.getRemainingRetryCount()-1)
                    logger.critical("Job: %s will be restarted, it has %s goes left" % (job.getJobFileName(), job.getRemainingRetryCount()))
                    makeGreyAndReissueJob(job)
                else:
                    assert remainingRetryCount == 0
                    logger.critical("Job: %s is completely failed" % job.getJobFileName())
                    
            else: #This case should only occur after failure
                logger.debug("Job: %s is already dead, we'll get rid of it" % job.getJobFileName())
                assert job.getColour() == Job.dead
                totalJobFiles -= 1
                jobRemover.deleteJob(job)
                   
        if len(updatedJobFiles) == 0:
            if jobBatcher.getNumberOfJobsIssued() == 0:
                logger.info("Only failed jobs and their dependents (%i total) are remaining, so exiting." % totalJobFiles)
                break 
            updatedJob = batchSystem.getUpdatedJob(10) #pauseForUpdatedJob(batchSystem.getUpdatedJob) #Asks the batch system what jobs have been completed.
            if updatedJob != None: #Runs through a map of updated jobs and there status, 
                jobID, result = updatedJob
                if jobBatcher.hasJob(jobID): 
                    if result == 0:
                        logger.debug("Batch system is reporting that the job %s ended successfully" % jobBatcher.getJob(jobID))   
                    else:
                        logger.critical("Batch system is reporting that the job %s failed with exit value %i" % (jobBatcher.getJob(jobID), result))  
                    processFinishedJob(jobID, result, updatedJobFiles, jobBatcher)
                else:
                    logger.info("A result seems to already have been processed: %i" % jobID)
        
        if len(updatedJobFiles) == 0 and time.time() - timeSinceJobsLastRescued >= rescueJobsFrequency: #We only rescue jobs every N seconds, and when we have apparently exhausted the current job supply
            reissueOverLongJobs(updatedJobFiles, jobBatcher, config, batchSystem)
            logger.info("Reissued any over long jobs")
            
            hasNoMissingJobs = reissueMissingJobs(updatedJobFiles, jobBatcher, batchSystem)
            if hasNoMissingJobs:
                timeSinceJobsLastRescued = time.time()
            else:
                timeSinceJobsLastRescued += 60 #This means we'll try again in 60 seconds
            logger.info("Rescued any (long) missing jobs")
    
    logger.info("Finished the main loop, now must finish deleting files")
    startTimeForRemovingFiles = time.time()
    jobRemover.join()
    logger.critical("It took %i seconds to finish deleting files" % (time.time() - startTimeForRemovingFiles))    
    
    if stats:
        fileHandle = open(getStatsFileName(config.attrib["job_tree"]), 'ab')
        fileHandle.write("<total_time time='%s' clock='%s'/></stats>" % (str(time.time() - startTime), str(getTotalCpuTime() - startClock)))
        fileHandle.close()
    
    return totalJobFiles #Returns number of failed jobs<|MERGE_RESOLUTION|>--- conflicted
+++ resolved
@@ -89,7 +89,7 @@
                     fileTree.destroyTempDir(globalTempDir)
                     inputQueue.task_done()
                     
-        #return
+        return
    
         self.worker = Process(target=jobDeleter, 
                               args=(self.inputQueue, config.attrib.has_key("stats"), 
@@ -106,6 +106,7 @@
             self.deleteJob(job.getGlobalTempDirName())
             
     def join(self):
+        return
         self.inputQueue.join()
         self.worker.terminate()
     
@@ -485,27 +486,16 @@
                     else:
                         writeJobs([ job ] + newChildren, noCheckPoints=False) #Check point, including the parent
                     jobBatcher.issueJobs(newChildren)
-                    
-<<<<<<< HEAD
                 elif job.getNumberOfFollowOnCommandsToIssue() != 0: #Has another job
-                    logger.debug("Job: %s has a new command that we can now issue" % job.getJobFileName())
-                    ##Reset the job run info
-                    job.setRemainingRetryCount(int(config.attrib["retry_count"]))
-                    makeGreyAndReissueJob(job)
-=======
-                elif len(job.find("followOns").findall("followOn")) != 0: #Has another job
-                    followOn = job.find("followOns").findall("followOn")[-1]
-                    if followOn.attrib["command"] == "": #Was a stub job
-                        job.find("followOns").remove(followOn)
+                    if job.getNextFollowOnCommandToIssue()[0] == "": #Was a stub job
+                        job.popNextFollowOnCommandToIssue()
                         updatedJobFiles.add(job)
                         logger.debug("Filtering out stub job")
                     else:
                         logger.debug("Job: %s has a new command that we can now issue" % getJobFileName(job))
                         ##Reset the job run info
-                        job.attrib["remaining_retry_count"] = config.attrib["retry_count"]
+                        job.setRemainingRetryCount(int(config.attrib["retry_count"]))
                         makeGreyAndReissueJob(job)
->>>>>>> 096d1eed
-                    
                 else: #Job has finished, so we can defer to any parent
                     logger.debug("Job: %s is now dead" % job.getJobFileName())
                     if job.getParentJobFile() != None:
